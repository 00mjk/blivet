--- conflicted
+++ resolved
@@ -66,14 +66,9 @@
     return ret
 
 
-<<<<<<< HEAD
-class PopulatorMixin(object, metaclass=SynchronizedMeta):
-    def __init__(self, disk_images=None):
-=======
 @add_metaclass(SynchronizedMeta)
 class PopulatorMixin(object):
-    def __init__(self, conf=None, passphrase=None, luks_dict=None):
->>>>>>> 828de800
+    def __init__(self, disk_images=None):
         """
             :keyword disk_images: dictoinary of disk images
             :type list: dict
