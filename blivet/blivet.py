#
# Copyright (C) 2009-2015  Red Hat, Inc.
#
# This copyrighted material is made available to anyone wishing to use,
# modify, copy, or redistribute it subject to the terms and conditions of
# the GNU General Public License v.2, or (at your option) any later version.
# This program is distributed in the hope that it will be useful, but WITHOUT
# ANY WARRANTY expressed or implied, including the implied warranties of
# MERCHANTABILITY or FITNESS FOR A PARTICULAR PURPOSE.  See the GNU General
# Public License for more details.  You should have received a copy of the
# GNU General Public License along with this program; if not, write to the
# Free Software Foundation, Inc., 51 Franklin Street, Fifth Floor, Boston, MA
# 02110-1301, USA.  Any Red Hat trademarks that are incorporated in the
# source code or documentation are not subject to the GNU General Public
# License and may only be used or replicated with the express permission of
# Red Hat, Inc.
#
# Red Hat Author(s): Dave Lehman <dlehman@redhat.com>
#

import os
import copy
import tempfile
import re
import shelve
import contextlib
import time
import functools

from .storage_log import log_method_call, log_exception_info
from .devices import BTRFSSubVolumeDevice, BTRFSVolumeDevice
from .devices import LVMLogicalVolumeDevice, LVMVolumeGroupDevice
from .devices import MDRaidArrayDevice, PartitionDevice, TmpFSDevice, device_path_to_name
from .deviceaction import ActionCreateDevice, ActionCreateFormat, ActionDestroyDevice
from .deviceaction import ActionDestroyFormat, ActionResizeDevice, ActionResizeFormat
from .devicelibs.edd import get_edd_dict
from .devicelibs.btrfs import MAIN_VOLUME_ID
from .devicelibs.crypto import LUKS_METADATA_SIZE
from .errors import StorageError
from .size import Size
from .devicetree import DeviceTree
from .formats import get_default_filesystem_type
from .flags import flags
from .platform import platform as _platform
from .formats import get_format
from . import arch
from . import devicefactory
from . import __version__
from .threads import SynchronizedMeta
from .static_data import luks_data

import logging
log = logging.getLogger("blivet")


class Blivet(object, metaclass=SynchronizedMeta):

    """ Top-level class for managing storage configuration. """

    def __init__(self, ksdata=None):
        """
            :keyword ksdata: kickstart data store
            :type ksdata: :class:`pykickstart.Handler`
        """
        self.ksdata = ksdata

        # storage configuration variables
        self.do_autopart = False
        self.clear_part_choice = None
        self.encrypted_autopart = False
        self.encryption_passphrase = None
        self.encryption_cipher = None
        self.escrow_certificates = {}
        self.autopart_escrow_cert = None
        self.autopart_add_backup_passphrase = False
        self.autopart_requests = []
        self.edd_dict = {}

        self.ignored_disks = []
        self.exclusive_disks = []
        self.disk_images = {}

        self.__luks_devs = {}
        self.size_sets = []
        self.set_default_fstype(get_default_filesystem_type())
        self._default_boot_fstype = None

        self._short_product_name = 'blivet'
        self._sysroot = '/'
        self._storage_root = '/'

        self._next_id = 0
        self._dump_file = "%s/storage.state" % tempfile.gettempdir()

        # these will both be empty until our reset method gets called
        self.devicetree = DeviceTree(ignored_disks=self.ignored_disks,
                                     exclusive_disks=self.exclusive_disks,
                                     disk_images=self.disk_images)
        self.roots = []
        self.services = set()

    @property
    def short_product_name(self):
        return self._short_product_name

    @short_product_name.setter
    def short_product_name(self, name):
        """ Change the (short) product name.
        :param name: The product name.
        :type name: string
        """
        log.debug("new short product name: %s", name)
        self._short_product_name = name

    @property
    def sysroot(self):
        return self._sysroot

    @sysroot.setter
    def sysroot(self, storage_root, sysroot):
        """ Change the OS root path.
        :param storage_root: The root of physical storage
        :type storage_root: string
        :param sysroot: An optional chroot subdirectory of storage_root
        :type sysroot: string
        """
        self._storage_root = self._sysroot = storage_root
        if sysroot is not None:
            log.debug("new sysroot: %s", sysroot)
            self._sysroot = sysroot

    def do_it(self, callbacks=None):
        """
        Commit queued changes to disk.

        :param callbacks: callbacks to be invoked when actions are executed
        :type callbacks: return value of the :func:`~.callbacks.create_new_callbacks_register`

        """

        self.devicetree.actions.process(callbacks=callbacks, devices=self.devices)

    @property
    def next_id(self):
        """ Used for creating unique placeholder names. """
        newid = self._next_id
        self._next_id += 1
        return newid

    def reset(self, cleanup_only=False):
        """ Reset storage configuration to reflect actual system state.

            This will cancel any queued actions and rescan from scratch but not
            clobber user-obtained information like passphrases, iscsi config, &c

            :keyword cleanup_only: prepare the tree only to deactivate devices
            :type cleanup_only: bool

            See :meth:`devicetree.Devicetree.populate` for more information
            about the cleanup_only keyword argument.
        """
        log.info("resetting Blivet (version %s) instance %s", __version__, self)

        self.devicetree.reset(passphrase=luks_data.encryption_passphrase,
                              luks_dict=luks_data.luks_devs,
                              ignored_disks=self.ignored_disks,
                              exclusive_disks=self.exclusive_disks,
                              disk_images=self.disk_images)
        self.devicetree.populate(cleanup_only=cleanup_only)
        self.edd_dict = get_edd_dict(self.partitioned)
        self.devicetree.edd_dict = self.edd_dict

        if flags.include_nodev:
            self.devicetree.handle_nodev_filesystems()

    @property
    def devices(self):
        """ A list of all the devices in the device tree. """
        devices = self.devicetree.devices
        devices.sort(key=lambda d: d.name)
        return devices

    @property
    def disks(self):
        """ A list of the disks in the device tree.

            Ignored disks are excluded, as are disks with no media present.

            This is based on the current state of the device tree and
            does not necessarily reflect the actual on-disk state of the
            system's disks.
        """
        disks = []
        for device in self.devicetree.devices:
            if device.is_disk:
                if not device.media_present:
                    log.info("Skipping disk: %s: No media present", device.name)
                    continue
                disks.append(device)
        disks.sort(key=self.compare_disks_key)
        return disks

    @property
    def partitioned(self):
        """ A list of the partitioned devices in the device tree.

            Ignored devices are not included, nor disks with no media present.

            Devices of types for which partitioning is not supported are also
            not included.

            This is based on the current state of the device tree and
            does not necessarily reflect the actual on-disk state of the
            system's disks.
        """
        partitioned = []
        for device in self.devicetree.devices:
            if not device.partitioned:
                continue

            if not device.media_present:
                log.info("Skipping device: %s: No media present", device.name)
                continue

            partitioned.append(device)

        partitioned.sort(key=lambda d: d.name)
        return partitioned

    @property
    def partitions(self):
        """ A list of the partitions in the device tree.

            This is based on the current state of the device tree and
            does not necessarily reflect the actual on-disk state of the
            system's disks.
        """
        partitions = [d for d in self.devices if isinstance(d, PartitionDevice)]
        partitions.sort(key=lambda d: d.name)
        return partitions

    @property
    def vgs(self):
        """ A list of the LVM Volume Groups in the device tree.

            This is based on the current state of the device tree and
            does not necessarily reflect the actual on-disk state of the
            system's disks.
        """
        vgs = [d for d in self.devices if d.type == "lvmvg"]
        vgs.sort(key=lambda d: d.name)
        return vgs

    @property
    def lvs(self):
        """ A list of the LVM Logical Volumes in the device tree.

            This is based on the current state of the device tree and
            does not necessarily reflect the actual on-disk state of the
            system's disks.
        """
        lvs = (d for d in self.devices if d.type in ("lvmlv", "lvmthinpool", "lvmthinlv"))
        return sorted(lvs, key=lambda d: d.name)

    @property
    def thinlvs(self):
        """ A list of the LVM Thin Logical Volumes in the device tree.

            This is based on the current state of the device tree and
            does not necessarily reflect the actual on-disk state of the
            system's disks.
        """
        thin = [d for d in self.devices if d.type == "lvmthinlv"]
        thin.sort(key=lambda d: d.name)
        return thin

    @property
    def thinpools(self):
        """ A list of the LVM Thin Pool Logical Volumes in the device tree.

            This is based on the current state of the device tree and
            does not necessarily reflect the actual on-disk state of the
            system's disks.
        """
        pools = [d for d in self.devices if d.type == "lvmthinpool"]
        pools.sort(key=lambda d: d.name)
        return pools

    @property
    def pvs(self):
        """ A list of the LVM Physical Volumes in the device tree.

            This is based on the current state of the device tree and
            does not necessarily reflect the actual on-disk state of the
            system's disks.
        """
        devices = self.devicetree.devices
        pvs = [d for d in devices if d.format.type == "lvmpv"]
        pvs.sort(key=lambda d: d.name)
        return pvs

    @property
    def mdarrays(self):
        """ A list of the MD arrays in the device tree.

            This is based on the current state of the device tree and
            does not necessarily reflect the actual on-disk state of the
            system's disks.
        """
        arrays = [d for d in self.devices if d.type == "mdarray"]
        arrays.sort(key=lambda d: d.name)
        return arrays

    @property
    def mdcontainers(self):
        """ A list of the MD containers in the device tree. """
        arrays = [d for d in self.devices if d.type == "mdcontainer"]
        arrays.sort(key=lambda d: d.name)
        return arrays

    @property
    def mdmembers(self):
        """ A list of the MD member devices in the device tree.

            This is based on the current state of the device tree and
            does not necessarily reflect the actual on-disk state of the
            system's disks.
        """
        devices = self.devicetree.devices
        members = [d for d in devices if d.format.type == "mdmember"]
        members.sort(key=lambda d: d.name)
        return members

    @property
    def btrfs_volumes(self):
        """ A list of the BTRFS volumes in the device tree.

            This is based on the current state of the device tree and
            does not necessarily reflect the actual on-disk state of the
            system's disks.
        """
        return sorted((d for d in self.devices if d.type == "btrfs volume"),
                      key=lambda d: d.name)

    @property
    def swaps(self):
        """ A list of the swap devices in the device tree.

            This is based on the current state of the device tree and
            does not necessarily reflect the actual on-disk state of the
            system's disks.
        """
        devices = self.devicetree.devices
        swaps = [d for d in devices if d.format.type == "swap"]
        swaps.sort(key=lambda d: d.name)
        return swaps

    @property
    def encryption_passphrase(self):
        return luks_data.encryption_passphrase

    @encryption_passphrase.setter
    def encryption_passphrase(self, value):
        luks_data.encryption_passphrase = value

    def save_passphrase(self, device):
        luks_data.save_passphrase(device)

    def recursive_remove(self, device):
        """ Remove a device after removing its dependent devices.

            If the device is not a leaf, all of its dependents are removed
            recursively until it is a leaf device. At that point the device is
            removed, unless it is a disk. If the device is a disk, its
            formatting is removed by no attempt is made to actually remove the
            disk device.
        """
        self.devicetree.recursive_remove(device)

    def initialize_disk(self, disk):
        """ (Re)initialize a disk by creating a disklabel on it.

            The disk should not contain any partitions except perhaps for a
            magic partitions on mac and sun disklabels. If the disk does contain
            partitions other than the disklabel-type-specific "magic" partitions
            ValueError will be raised.

            :param disk: the disk to initialize
            :type disk: :class:`~.devices.StorageDevice`
            :returns None:
            :raises: ValueError
        """
        # first, remove magic mac/sun partitions from the parted Disk
        if disk.partitioned:
            magic = disk.format.magic_partition_number
            expected = 0
            if magic:
                expected = 1
                # remove the magic partition
                for part in disk.children:
                    if part.parted_partition.number == magic:
                        log.debug("removing %s", part.name)
                        # We can't schedule the magic partition for removal
                        # because parted will not allow us to remove it from the
                        # disk. Still, we need it out of the devicetree.
                        self.devicetree._remove_device(part, modparent=False)

            if len(disk.format.partitions) > expected:
                raise ValueError("cannot initialize a disk that has partitions")

        # remove existing formatting from the disk
        destroy_action = ActionDestroyFormat(disk)
        self.devicetree.actions.add(destroy_action)

        label_type = _platform.best_disklabel_type(disk)

        # create a new disklabel on the disk
        new_label = get_format("disklabel", device=disk.path,
                               label_type=label_type)
        create_action = ActionCreateFormat(disk, fmt=new_label)
        self.devicetree.actions.add(create_action)

    def remove_empty_extended_partitions(self):
        for disk in self.partitioned:
            log.debug("checking whether disk %s has an empty extended", disk.name)
            extended = disk.format.extended_partition
            logical_parts = disk.format.logical_partitions
            log.debug("extended is %s ; logicals is %s", extended, [p.getDeviceNodeName() for p in logical_parts])
            if extended and not logical_parts:
                log.debug("removing empty extended partition from %s", disk.name)
                extended_name = device_path_to_name(extended.getDeviceNodeName())
                extended = self.devicetree.get_device_by_name(extended_name)
                self.destroy_device(extended)

    def get_free_space(self, disks=None, partitions=None):
        """ Return a dict with free space info for each disk.

            The dict values are 2-tuples: (disk_free, fs_free). fs_free is
            space available by shrinking filesystems. disk_free is space not
            allocated to any partition.

            disks and partitions allow specifying a set of disks other than
            self.disks and partition values other than self.parttions.

            :keyword disks: overrides :attr:`disks`
            :type disks: list
            :keyword partitions: overrides :attr:`partitions`
            :type partitions: list
            :returns: dict with disk name keys and tuple (disk, fs) free values
            :rtype: dict

            .. note::

                The free space values are :class:`~.size.Size` instances.

        """
        if disks is None:
            disks = self.disks

        if partitions is None:
            partitions = self.partitions

        free = {}
        for disk in disks:
            disk_free = Size(0)
            fs_free = Size(0)
            if disk.partitioned:
                disk_free = disk.format.free
                for partition in (p for p in partitions if p.disk == disk):
                    if hasattr(partition.format, "free"):
                        fs_free += partition.format.free
            elif hasattr(disk.format, "free"):
                fs_free = disk.format.free
            elif disk.format.type is None:
                disk_free = disk.size

            free[disk.name] = (disk_free, fs_free)

        return free

    @property
    def names(self):
        """ A list of all of the known in-use device names. """
        return self.devicetree.names

    def device_deps(self, device):
        """ Return a list of the devices that depend on the specified device.

            :param device: the subtree root device
            :type device: :class:`~.devices.StorageDevice`
            :returns: list of dependent devices
            :rtype: list
        """
        return self.devicetree.get_dependent_devices(device)

    def new_partition(self, *args, **kwargs):
        """ Return a new (unallocated) PartitionDevice instance.

            :keyword fmt_type: format type
            :type fmt_type: str
            :keyword fmt_args: arguments for format constructor
            :type fmt_args: dict
            :keyword mountpoint: mountpoint for format (filesystem)
            :type mountpoint: str

            All other arguments are passed on to the
            :class:`~.devices.PartitionDevice` constructor.
        """
        if 'fmt_type' in kwargs:
            kwargs["fmt"] = get_format(kwargs.pop("fmt_type"),
                                       mountpoint=kwargs.pop("mountpoint",
                                                             None),
                                       **kwargs.pop("fmt_args", {}))

        if 'name' in kwargs:
            name = kwargs.pop("name")
        else:
            name = "req%d" % self.next_id

        if "weight" not in kwargs:
            fmt = kwargs.get("fmt")
            if fmt:
                mountpoint = getattr(fmt, "mountpoint", None)

                kwargs["weight"] = _platform.weight(mountpoint=mountpoint,
                                                    fstype=fmt.type)

        return PartitionDevice(name, *args, **kwargs)

    def new_mdarray(self, *args, **kwargs):
        """ Return a new MDRaidArrayDevice instance.

            :keyword fmt_type: format type
            :type fmt_type: str
            :keyword fmt_args: arguments for format constructor
            :type fmt_args: dict
            :keyword mountpoint: mountpoint for format (filesystem)
            :type mountpoint: str
            :returns: the new md array device
            :rtype: :class:`~.devices.MDRaidArrayDevice`

            All other arguments are passed on to the
            :class:`~.devices.MDRaidArrayDevice` constructor.

            If a name is not specified, one will be generated based on the
            format type, mountpoint, hostname, and/or product name.
        """
        if 'fmt_type' in kwargs:
            kwargs["fmt"] = get_format(kwargs.pop("fmt_type"),
                                       mountpoint=kwargs.pop("mountpoint",
                                                             None),
                                       **kwargs.pop("fmt_args", {}))

        name = kwargs.pop("name", None)
        if name:
            safe_name = self.safe_device_name(name)
            if safe_name != name:
                log.warning("using '%s' instead of specified name '%s'",
                            safe_name, name)
                name = safe_name
        else:
            swap = getattr(kwargs.get("fmt"), "type", None) == "swap"
            mountpoint = getattr(kwargs.get("fmt"), "mountpoint", None)
            name = self.suggest_device_name(prefix=self.short_product_name,
                                            swap=swap,
                                            mountpoint=mountpoint)

        return MDRaidArrayDevice(name, *args, **kwargs)

    def new_vg(self, *args, **kwargs):
        """ Return a new LVMVolumeGroupDevice instance.

            :returns: the new volume group device
            :rtype: :class:`~.devices.LVMVolumeGroupDevice`

            All arguments are passed on to the
            :class:`~.devices.LVMVolumeGroupDevice` constructor.

            If a name is not specified, one will be generated based on the
            hostname, and/or product name.
        """
        pvs = kwargs.pop("parents", [])
        for pv in pvs:
            if pv not in self.devices:
                raise ValueError("pv is not in the device tree")

        name = kwargs.pop("name", None)
        if name:
            safe_name = self.safe_device_name(name)
            if safe_name != name:
                log.warning("using '%s' instead of specified name '%s'",
                            safe_name, name)
                name = safe_name
        else:
            hostname = ""
            if self.ksdata and self.ksdata.network.hostname is not None:
                hostname = self.ksdata.network.hostname

            name = self.suggest_container_name(hostname=hostname)

        if name in self.names:
            raise ValueError("name already in use")

        return LVMVolumeGroupDevice(name, pvs, *args, **kwargs)

    def new_lv(self, *args, **kwargs):
        """ Return a new LVMLogicalVolumeDevice instance.

            :keyword fmt_type: format type
            :type fmt_type: str
            :keyword fmt_args: arguments for format constructor
            :type fmt_args: dict
            :keyword mountpoint: mountpoint for format (filesystem)
            :type mountpoint: str
            :keyword thin_pool: whether to create a thin pool
            :type thin_pool: bool
            :keyword thin_volume: whether to create a thin volume
            :type thin_volume: bool
            :returns: the new device
            :rtype: :class:`~.devices.LVMLogicalVolumeDevice`

            All other arguments are passed on to the appropriate
            :class:`~.devices.LVMLogicalVolumeDevice` constructor.

            If a name is not specified, one will be generated based on the
            format type and/or mountpoint.

            .. note::

                If you are creating a thin volume, the parents kwarg should
                contain the pool -- not the vg.
        """
        thin_volume = kwargs.pop("thin_volume", False)
        thin_pool = kwargs.pop("thin_pool", False)
        parent = kwargs.get("parents", [None])[0]
        if thin_volume and parent:
            # kwargs["parents"] will contain the pool device, so...
            vg = parent.vg
        else:
            vg = parent

        if thin_volume:
            kwargs["seg_type"] = "thin"
        if thin_pool:
            kwargs["seg_type"] = "thin-pool"

        mountpoint = kwargs.pop("mountpoint", None)
        if 'fmt_type' in kwargs:
            kwargs["fmt"] = get_format(kwargs.pop("fmt_type"),
                                       mountpoint=mountpoint,
                                       **kwargs.pop("fmt_args", {}))

        name = kwargs.pop("name", None)
        if name:
            # make sure the specified name is sensible
            safe_vg_name = self.safe_device_name(vg.name)
            full_name = "%s-%s" % (safe_vg_name, name)
            safe_name = self.safe_device_name(full_name)
            if safe_name != full_name:
                new_name = safe_name[len(safe_vg_name) + 1:]
                log.warning("using '%s' instead of specified name '%s'",
                            new_name, name)
                name = new_name
        else:
            if kwargs.get("fmt") and kwargs["fmt"].type == "swap":
                swap = True
            else:
                swap = False

            prefix = ""
            if thin_pool:
                prefix = "pool"

            name = self.suggest_device_name(parent=vg,
                                            swap=swap,
                                            mountpoint=mountpoint,
                                            prefix=prefix)

        if "%s-%s" % (vg.name, name) in self.names:
            raise ValueError("name already in use")

        if thin_pool or thin_volume:
            cache_req = kwargs.pop("cache_request", None)
            if cache_req:
                raise ValueError("Creating cached thin volumes and pools is not supported")

        return LVMLogicalVolumeDevice(name, *args, **kwargs)

    def new_lv_from_lvs(self, vg, name, seg_type, from_lvs, **kwargs):
        """ Return a new LVMLogicalVolumeDevice created from other LVs

            :param vg: VG to create the new LV in
            :type vg: :class:`~.devices.lvm.LVMVolumeGroupDevice`
            :param str name: name of the new LV
            :param str seg_type: segment type of the new LV
            :param from_lvs: LVs to create the new LV from (in the (data_lv, metadata_lv) order)
            :type from_lvs: tuple of :class:`~.devices.lvm.LVMLogicalVolumeDevice`
            :rtype: :class:`~.devices.lvm.LVMLogicalVolumeDevice`

            All other arguments are passed on to the :class:`~.devices.lvm.LVMLogicalVolumeDevice`
            constructor.

        """
        # we need to remove the LVs from the devicetree because they are now
        # internal LVs of the new LV
        for lv in from_lvs:
            if lv in self.devicetree.devices:
                self.devicetree._remove_device(lv)
            else:
                raise ValueError("All LVs to construct a new one from have to be in the devicetree")

        return LVMLogicalVolumeDevice(name, parents=vg, seg_type=seg_type, from_lvs=from_lvs, **kwargs)

    def new_btrfs(self, *args, **kwargs):
        """ Return a new BTRFSVolumeDevice or BRFSSubVolumeDevice.

            :keyword fmt_args: arguments for format constructor
            :type fmt_args: dict
            :keyword mountpoint: mountpoint for format (filesystem)
            :type mountpoint: str
            :keyword subvol: whether this is a subvol (as opposed to a volume)
            :type subvol: bool
            :returns: the new device
            :rtype: :class:`~.devices.BTRFSDevice`

            All other arguments are passed on to the appropriate
            :class:`~.devices.BTRFSDevice` constructor.

            For volumes, the label is the same as the name. If a name/label is
            not specified, one will be generated based on the hostname and/or
            product name.

            .. note::

                If you are creating a subvolume, the parents kwarg should
                contain the volume you want to contain the subvolume.

        """
        log.debug("new_btrfs: args = %s ; kwargs = %s", args, kwargs)
        name = kwargs.pop("name", None)
        if args:
            name = args[0]

        mountpoint = kwargs.pop("mountpoint", None)

        fmt_args = kwargs.pop("fmt_args", {})
        fmt_args.update({"mountpoint": mountpoint})

        if kwargs.pop("subvol", False):
            dev_class = BTRFSSubVolumeDevice

            # set up the subvol name, using mountpoint if necessary
            if not name:
                # for btrfs this only needs to ensure the subvol name is not
                # already in use within the parent volume
                name = self.suggest_device_name(mountpoint=mountpoint)
            fmt_args["mountopts"] = "subvol=%s" % name
            fmt_args["subvolspec"] = name
            kwargs.pop("metadata_level", None)
            kwargs.pop("data_level", None)
            kwargs.pop("create_options", None)
        else:
            dev_class = BTRFSVolumeDevice
            # set up the volume label, using hostname if necessary
            if not name:
                hostname = ""
                if self.ksdata and self.ksdata.network.hostname is not None:
                    hostname = self.ksdata.network.hostname

                name = self.suggest_container_name(hostname=hostname)
            if "label" not in fmt_args:
                fmt_args["label"] = name
            fmt_args["subvolspec"] = MAIN_VOLUME_ID

        # discard fmt_type since it's btrfs always
        kwargs.pop("fmt_type", None)

        # this is to avoid auto-scheduled format create actions
        device = dev_class(name, **kwargs)
        device.format = get_format("btrfs", **fmt_args)
        return device

    def new_btrfs_sub_volume(self, *args, **kwargs):
        """ Return a new BRFSSubVolumeDevice.

            :keyword fmt_args: arguments for format constructor
            :type fmt_args: dict
            :keyword mountpoint: mountpoint for format (filesystem)
            :type mountpoint: str
            :returns: the new device
            :rtype: :class:`~.devices.BTRFSSubVolumeDevice`

            All other arguments are passed on to the
            :class:`~.devices.BTRFSSubVolumeDevice` constructor.

            .. note::

                Since you are creating a subvolume, the parents kwarg should
                contain the volume you want to contain the subvolume.

        """
        kwargs["subvol"] = True
        return self.new_btrfs(*args, **kwargs)

    def new_tmp_fs(self, *args, **kwargs):
        """ Return a new TmpFSDevice. """
        return TmpFSDevice(*args, **kwargs)

    def create_device(self, device):
        """ Schedule creation of a device.

            :param device: the device to schedule creation of
            :type device: :class:`~.devices.StorageDevice`
            :rtype: None
        """
        self.devicetree.actions.add(ActionCreateDevice(device))
        if device.format.type and not device.format_immutable:
            self.devicetree.actions.add(ActionCreateFormat(device))

    def destroy_device(self, device):
        """ Schedule destruction of a device.

            :param device: the device to schedule destruction of
            :type device: :class:`~.devices.StorageDevice`
            :rtype: None
        """
        if device.protected:
            raise ValueError("cannot modify protected device")

        if device.format.exists and device.format.type and \
           not device.format_immutable:
            # schedule destruction of any formatting while we're at it
            self.devicetree.actions.add(ActionDestroyFormat(device))

        action = ActionDestroyDevice(device)
        self.devicetree.actions.add(action)

    def format_device(self, device, fmt):
        """ Schedule formatting of a device.

            :param device: the device to create the formatting on
            :type device: :class:`~.devices.StorageDevice`
            :param fmt: the format to create on the device
            :type format: :class:`~.formats.DeviceFormat`
            :rtype: None

            A format destroy action will be scheduled first, so it is not
            necessary to create and schedule an
            :class:`~.deviceaction.ActionDestroyFormat` prior to calling this
            method.
        """
        if device.protected:
            raise ValueError("cannot modify protected device")

        self.devicetree.actions.add(ActionDestroyFormat(device))
        self.devicetree.actions.add(ActionCreateFormat(device, fmt))

    def reset_device(self, device):
        """ Cancel all scheduled actions and reset formatting.

            :param device: the device to reset
            :type device: :class:`~.devices.StorageDevice`
            :rtype: None
        """
        actions = self.devicetree.actions.find(device=device)
        for action in reversed(actions):
            self.devicetree.actions.remove(action)

        # make sure any random overridden attributes are reset
        device.format = copy.deepcopy(device.original_format)

    def resize_device(self, device, new_size):
        """ Schedule a resize of a device and its formatting, if any.

            :param device: the device to resize
            :type device: :class:`~.devices.StorageDevice`
            :param new_size: the new target size for the device
            :type new_size: :class:`~.size.Size`
            :rtype: None

            If the device has formatting that is recognized as being resizable
            an action will be scheduled to resize it as well.
        """
        if device.protected:
            raise ValueError("cannot modify protected device")

        actions = []

        if device.resizable:
            actions.append(ActionResizeDevice(device, new_size))

        if device.format.resizable:
            if device.format.type == "luks" and device.children:
                # resize the luks format
                actions.append(ActionResizeFormat(device, new_size - LUKS_METADATA_SIZE))

                luks_dev = device.children[0]
                if luks_dev.resizable:
                    # resize the luks device
                    actions.append(ActionResizeDevice(luks_dev, new_size - LUKS_METADATA_SIZE))

                if luks_dev.format.resizable:
                    # resize the format on the luks device
                    actions.append(ActionResizeFormat(luks_dev, new_size - LUKS_METADATA_SIZE))
            else:
                actions.append(ActionResizeFormat(device, new_size))

        if not actions:
            raise ValueError("device cannot be resized")

        # if this is a shrink, schedule the format resize first
        if new_size < device.size:
            actions.reverse()

        for action in actions:
            self.devicetree.actions.add(action)

    def safe_device_name(self, name):
        """ Convert a device name to something safe and return that.

            LVM limits lv names to 128 characters. I don't know the limits for
            the other various device types, so I'm going to pick a number so
            that we don't have to have an entire fucking library to determine
            device name limits.
        """
        max_len = 96    # No, you don't need longer names than this. Really.
        tmp = name.strip()
        tmp = tmp.replace("/", "_")
        tmp = re.sub("[^0-9a-zA-Z._-]", "", tmp)

        # Remove any '-' or '_' prefixes
        tmp = re.sub("^[-_]*", "", tmp)

        # If all that's left is . or .., give up
        if tmp == "." or tmp == "..":
            return ""

        if len(tmp) > max_len:
            tmp = tmp[:max_len]

        return tmp

    def suggest_container_name(self, hostname=None, prefix=""):
        """ Return a reasonable, unused device name.

            :keyword hostname: the system's hostname
            :keyword prefix: a prefix for the container name
            :returns: the suggested name
            :rtype: str
        """
        if not prefix:
            prefix = self.short_product_name

        # try to create a device name incorporating the hostname
        if hostname not in (None, "", 'localhost', 'localhost.localdomain'):
            template = "%s_%s" % (prefix, hostname.split('.')[0].lower())
            template = self.safe_device_name(template)
        else:
            template = prefix

        if flags.image_install:
            template = "%s_image" % template

        names = self.names
        name = template
        if name in names:
            name = None
            for i in range(100):
                tmpname = "%s%02d" % (template, i,)
                if tmpname not in names:
                    name = tmpname
                    break

            if not name:
                log.error("failed to create device name based on prefix "
                          "'%s' and hostname '%s'", prefix, hostname)
                raise RuntimeError("unable to find suitable device name")

        return name

    def suggest_device_name(self, parent=None, swap=None,
                            mountpoint=None, prefix=""):
        """ Return a suitable, unused name for a new device.

            :keyword parent: the parent device
            :type parent: :class:`~.devices.StorageDevice`
            :keyword swap: will this be a swap device
            :type swap: bool
            :keyword mountpoint: the device's mountpoint
            :type mountpoint: str
            :keyword prefix: device name prefix
            :type prefix: str
            :returns: the suggested name
            :rtype: str
        """
        body = ""
        if mountpoint:
            if mountpoint == "/":
                body = "root"
            else:
                body = mountpoint[1:].replace("/", "_")
        elif swap:
            body = "swap"

        if prefix and body:
            body = "_" + body

        template = self.safe_device_name(prefix + body)
        names = self.names
        name = template

        def full_name(name, parent):
            full = ""
            if parent:
                full = "%s-" % parent.name
            full += name
            return full

        # also include names of any lvs in the parent for the case of the
        # temporary vg in the lvm dialogs, which can contain lvs that are
        # not yet in the devicetree and therefore not in self.names
        if full_name(name, parent) in names or not body:
            for i in range(100):
                name = "%s%02d" % (template, i)
                if full_name(name, parent) not in names:
                    break
                else:
                    name = ""

            if not name:
                log.error("failed to create device name based on parent '%s', "
                          "prefix '%s', mountpoint '%s', swap '%s'",
                          parent.name, prefix, mountpoint, swap)
                raise RuntimeError("unable to find suitable device name")

        return name

    def setup_disk_images(self):
        self.devicetree.set_disk_images(self.disk_images)
        self.devicetree.setup_disk_images()

    def dump_state(self, suffix):
        """ Dump the current device list to the storage shelf. """
        key = "devices.%d.%s" % (time.time(), suffix)
        with contextlib.closing(shelve.open(self._dump_file)) as shelf:
            try:
                shelf[key] = [d.dict for d in self.devices]
            except AttributeError:
                log_exception_info()

    @property
    def packages(self):
        pkgs = set()
        pkgs.update(_platform.packages)

        # install support packages for all devices in the system
        for device in self.devices:
            # this takes care of device and filesystem packages
            pkgs.update(device.packages)

        return list(pkgs)

    def write(self):
        """ Write out all storage-related configuration files. """
        if not os.path.isdir("%s/etc" % self.sysroot):
            os.mkdir("%s/etc" % self.sysroot)

        self.write_dasd_conf(self.sysroot)

    def write_dasd_conf(self, root):
        """ Write /etc/dasd.conf to target system for all DASD devices
            configured during installation.
        """
        dasds = [d for d in self.devices if d.type == "dasd"]
        dasds.sort(key=lambda d: d.name)
        if not (arch.is_s390() and dasds):
            return

        with open(os.path.realpath(root + "/etc/dasd.conf"), "w") as f:
            for dasd in dasds:
                fields = [dasd.busid] + dasd.get_opts()
                f.write("%s\n" % " ".join(fields),)

        # check for hyper PAV aliases; they need to get added to dasd.conf as well
        sysfs = "/sys/bus/ccw/drivers/dasd-eckd"

        # in the case that someone is installing with *only* FBA DASDs,the above
        # sysfs path will not exist; so check for it and just bail out of here if
        # that's the case
        if not os.path.exists(sysfs):
            return

        # this does catch every DASD, even non-aliases, but we're only going to be
        # checking for a very specific flag, so there won't be any duplicate entries
        # in dasd.conf
        devs = [d for d in os.listdir(sysfs) if d.startswith("0.0")]
        with open(os.path.realpath(root + "/etc/dasd.conf"), "a") as f:
            for d in devs:
                aliasfile = "%s/%s/alias" % (sysfs, d)
                with open(aliasfile, "r") as falias:
                    alias = falias.read().strip()

                # if alias == 1, then the device is an alias; otherwise it is a
                # normal dasd (alias == 0) and we can skip it, since it will have
                # been added to dasd.conf in the above block of code
                if alias == "1":
                    f.write("%s\n" % d)

    def _check_valid_fstype(self, newtype):
        """ Check the fstype to see if it is valid

            Raise ValueError on invalid input.
        """
        fmt = get_format(newtype)
        if fmt.type is None:
            raise ValueError("unrecognized value %s for new default fs type" % newtype)

        if (not fmt.mountable or not fmt.formattable or not fmt.supported or
                not fmt.linux_native):
            log.debug("invalid default fstype (%s): %r", newtype, fmt)
            raise ValueError("new value %s is not valid as a default fs type" % newtype)

        self._default_fstype = newtype  # pylint: disable=attribute-defined-outside-init

    @property
    def default_fstype(self):
        return self._default_fstype

    def set_default_fstype(self, newtype):
        """ Set the default fstype for this instance.

            Raise ValueError on invalid input.
        """
        log.debug("trying to set new default fstype to '%s'", newtype)
        # This will raise ValueError if it isn't valid
        self._check_valid_fstype(newtype)
        self._default_fstype = newtype  # pylint: disable=attribute-defined-outside-init

    @property
    def mountpoints(self):
        return self.devicetree.mountpoints

    def compare_disks(self, first, second):
        if not isinstance(first, str):
            first = first.name
        if not isinstance(second, str):
            second = second.name

        if first in self.edd_dict and second in self.edd_dict:
            one = self.edd_dict[first]
            two = self.edd_dict[second]
            if (one < two):
                return -1
            elif (one > two):
                return 1

        # if one is in the BIOS and the other not prefer the one in the BIOS
        if first in self.edd_dict:
            return -1
        if second in self.edd_dict:
            return 1

        if first.startswith("hd"):
            type1 = 0
        elif first.startswith("sd"):
            type1 = 1
        elif (first.startswith("vd") or first.startswith("xvd")):
            type1 = -1
        else:
            type1 = 2

        if second.startswith("hd"):
            type2 = 0
        elif second.startswith("sd"):
            type2 = 1
        elif (second.startswith("vd") or second.startswith("xvd")):
            type2 = -1
        else:
            type2 = 2

        if (type1 < type2):
            return -1
        elif (type1 > type2):
            return 1
        else:
            len1 = len(first)
            len2 = len(second)

            if (len1 < len2):
                return -1
            elif (len1 > len2):
                return 1
            else:
                if (first < second):
                    return -1
                elif (first > second):
                    return 1

        return 0

    @property
    def compare_disks_key(self):
        return functools.cmp_to_key(self.compare_disks)

    def get_fstype(self, mountpoint=None):
        """ Return the default filesystem type based on mountpoint. """
        fstype = self.default_fstype
        if not mountpoint:
            # just return the default
            pass
        elif mountpoint.lower() in ("swap", "biosboot", "prepboot"):
            fstype = mountpoint.lower()
        elif mountpoint == "/boot/efi":
            if arch.is_mactel():
                fstype = "macefi"
            else:
                fstype = "efi"

        return fstype

    def factory_device(self, device_type=devicefactory.DEVICE_TYPE_LVM, size=None, **kwargs):
        """ Schedule creation of a device based on a top-down specification.

            :param device_type: device type constant
            :type device_type: int (:const:`~.devicefactory.DEVICE_TYPE_*`)
            :param size: requested size
            :type size: :class:`~.size.Size`
            :returns: the newly configured device
            :rtype: :class:`~.devices.StorageDevice`

            See :class:`~.devicefactory.DeviceFactory` for possible kwargs.

        """
        log_method_call(self, device_type, size, **kwargs)

        # we can't do anything with existing devices
        # if device and device.exists:
        #    log.info("factory_device refusing to change device %s", device)
        #    return

        if not kwargs.get("fstype"):
            kwargs["fstype"] = self.get_fstype(mountpoint=kwargs.get("mountpoint"))
            if kwargs["fstype"] == "swap":
                kwargs["mountpoint"] = None

        if kwargs["fstype"] == "swap" and \
           device_type == devicefactory.DEVICE_TYPE_BTRFS:
            device_type = devicefactory.DEVICE_TYPE_PARTITION

        factory = devicefactory.get_device_factory(self, device_type, size,
                                                   **kwargs)

        if not factory.disks:
            raise StorageError("no disks specified for new device")

        self.size_sets = []  # clear this since there are no growable reqs now
        factory.configure()
        return factory.device

    def copy(self):
        log.debug("starting Blivet copy")
        new = copy.deepcopy(self)
        # go through and re-get parted_partitions from the disks since they
        # don't get deep-copied
        hidden_partitions = [d for d in new.devicetree._hidden
                             if isinstance(d, PartitionDevice)]
        for partition in new.partitions + hidden_partitions:
            if not partition._parted_partition:
                continue

            # update the refs in req_disks as well
            req_disks = (new.devicetree.get_device_by_id(disk.id) for disk in partition.req_disks)
            partition.req_disks = [disk for disk in req_disks if disk is not None]

            p = partition.disk.format.parted_disk.getPartitionByPath(partition.path)
            partition.parted_partition = p

        for root in new.roots:
            root.swaps = [new.devicetree.get_device_by_id(d.id, hidden=True) for d in root.swaps]
            root.swaps = [s for s in root.swaps if s]

            removed = set()
            for (mountpoint, old_dev) in root.mounts.items():
                if old_dev is None:
                    continue

                new_dev = new.devicetree.get_device_by_id(old_dev.id, hidden=True)
                if new_dev is None:
                    # if the device has been removed don't include this
                    # mountpoint at all
                    removed.add(mountpoint)
                else:
                    root.mounts[mountpoint] = new_dev

            for mnt in removed:
                del root.mounts[mnt]

        log.debug("finished Blivet copy")
<<<<<<< HEAD
        return new
=======
        return new

    def update_ksdata(self):
        """ Update ksdata to reflect the settings of this Blivet instance. """
        if not self.ksdata or not self.mountpoints:
            return

        # clear out whatever was there before
        self.ksdata.partition.partitions = []
        self.ksdata.logvol.lvList = []
        self.ksdata.raid.raidList = []
        self.ksdata.volgroup.vgList = []
        self.ksdata.btrfs.btrfsList = []

        # iscsi?
        # fcoe?
        # zfcp?
        # dmraid?

        # bootloader

        # ignoredisk
        if self.config.ignored_disks:
            self.ksdata.ignoredisk.drives = self.config.ignored_disks[:]
        elif self.config.exclusive_disks:
            self.ksdata.ignoredisk.onlyuse = self.config.exclusive_disks[:]

        # autopart
        self.ksdata.autopart.autopart = self.do_autopart
        self.ksdata.autopart.type = self.autopart_type
        self.ksdata.autopart.encrypted = self.encrypted_autopart

        # clearpart
        self.ksdata.clearpart.type = self.config.clear_part_type
        self.ksdata.clearpart.drives = self.config.clear_part_disks[:]
        self.ksdata.clearpart.devices = self.config.clear_part_devices[:]
        self.ksdata.clearpart.initAll = self.config.initialize_disks
        if self.ksdata.clearpart.type == CLEARPART_TYPE_NONE:
            # Make a list of initialized disks and of removed partitions. If any
            # partitions were removed from disks that were not completely
            # cleared we'll have to use CLEARPART_TYPE_LIST and provide a list
            # of all removed partitions. If no partitions were removed from a
            # disk that was not cleared/reinitialized we can use
            # CLEARPART_TYPE_ALL.
            self.ksdata.clearpart.devices = []
            self.ksdata.clearpart.drives = []
            fresh_disks = [d.name for d in self.disks if d.partitioned and
                           not d.format.exists]

            destroy_actions = self.devicetree.actions.find(action_type="destroy",
                                                           object_type="device")

            cleared_partitions = []
            partial = False
            for action in destroy_actions:
                if action.device.type == "partition":
                    if action.device.disk.name not in fresh_disks:
                        partial = True

                    cleared_partitions.append(action.device.name)

            if not destroy_actions:
                pass
            elif partial:
                # make a list of removed partitions
                self.ksdata.clearpart.type = CLEARPART_TYPE_LIST
                self.ksdata.clearpart.devices = cleared_partitions
            else:
                # if they didn't partially clear any disks, use the shorthand
                self.ksdata.clearpart.type = CLEARPART_TYPE_ALL
                self.ksdata.clearpart.drives = fresh_disks

        if self.do_autopart:
            return

        self._update_custom_storage_ksdata()

    def _update_custom_storage_ksdata(self):
        """ Update KSData for custom storage. """

        # custom storage
        ks_map = {PartitionDevice: ("PartData", "partition"),
                  TmpFSDevice: ("PartData", "partition"),
                  LVMLogicalVolumeDevice: ("LogVolData", "logvol"),
                  LVMVolumeGroupDevice: ("VolGroupData", "volgroup"),
                  MDRaidArrayDevice: ("RaidData", "raid"),
                  BTRFSDevice: ("BTRFSData", "btrfs")}

        # list comprehension that builds device ancestors should not get None as a member
        # when searching for bootloader devices
        bootloader_devices = []
        if self.bootloader_device is not None:
            bootloader_devices.append(self.bootloader_device)

        # biosboot is a special case
        for device in self.devices:
            if device.format.type == 'biosboot':
                bootloader_devices.append(device)

        # make a list of ancestors of all used devices
        devices = list(set(a for d in list(self.mountpoints.values()) + self.swaps + bootloader_devices
                           for a in d.ancestors))

        # devices which share information with their distinct raw device
        complementary_devices = [d for d in devices if d.raw_device is not d]

        devices.sort(key=lambda d: len(d.ancestors))
        for device in devices:
            cls = next((c for c in ks_map if isinstance(device, c)), None)
            if cls is None:
                log.info("omitting ksdata: %s", device)
                continue

            class_attr, list_attr = ks_map[cls]

            cls = getattr(self.ksdata, class_attr)
            data = cls()    # all defaults

            complements = [d for d in complementary_devices if d.raw_device is device]

            if len(complements) > 1:
                log.warning("omitting ksdata for %s, found too many (%d) complementary devices", device, len(complements))
                continue

            device = complements[0] if complements else device

            device.populate_ksdata(data)

            parent = getattr(self.ksdata, list_attr)
            parent.dataList().append(data)

    @property
    def free_space_snapshot(self):
        # if no snapshot is available, do it now and return it
        self._free_space_snapshot = self._free_space_snapshot or self.get_free_space()

        return self._free_space_snapshot

    def create_free_space_snapshot(self):
        self._free_space_snapshot = self.get_free_space()

        return self._free_space_snapshot

    def add_fstab_swap(self, device):
        """
        Add swap device to the list of swaps that should appear in the fstab.

        :param device: swap device that should be added to the list
        :type device: blivet.devices.StorageDevice instance holding a swap format

        """

        self.fsset.add_fstab_swap(device)

    def remove_fstab_swap(self, device):
        """
        Remove swap device from the list of swaps that should appear in the fstab.

        :param device: swap device that should be removed from the list
        :type device: blivet.devices.StorageDevice instance holding a swap format

        """

        self.fsset.remove_fstab_swap(device)

    def set_fstab_swaps(self, devices):
        """
        Set swap devices that should appear in the fstab.

        :param devices: iterable providing devices that should appear in the fstab
        :type devices: iterable providing blivet.devices.StorageDevice instances holding
                       a swap format

        """

        self.fsset.set_fstab_swaps(devices)
>>>>>>> 0cd90f3a
<|MERGE_RESOLUTION|>--- conflicted
+++ resolved
@@ -1296,183 +1296,4 @@
                 del root.mounts[mnt]
 
         log.debug("finished Blivet copy")
-<<<<<<< HEAD
-        return new
-=======
-        return new
-
-    def update_ksdata(self):
-        """ Update ksdata to reflect the settings of this Blivet instance. """
-        if not self.ksdata or not self.mountpoints:
-            return
-
-        # clear out whatever was there before
-        self.ksdata.partition.partitions = []
-        self.ksdata.logvol.lvList = []
-        self.ksdata.raid.raidList = []
-        self.ksdata.volgroup.vgList = []
-        self.ksdata.btrfs.btrfsList = []
-
-        # iscsi?
-        # fcoe?
-        # zfcp?
-        # dmraid?
-
-        # bootloader
-
-        # ignoredisk
-        if self.config.ignored_disks:
-            self.ksdata.ignoredisk.drives = self.config.ignored_disks[:]
-        elif self.config.exclusive_disks:
-            self.ksdata.ignoredisk.onlyuse = self.config.exclusive_disks[:]
-
-        # autopart
-        self.ksdata.autopart.autopart = self.do_autopart
-        self.ksdata.autopart.type = self.autopart_type
-        self.ksdata.autopart.encrypted = self.encrypted_autopart
-
-        # clearpart
-        self.ksdata.clearpart.type = self.config.clear_part_type
-        self.ksdata.clearpart.drives = self.config.clear_part_disks[:]
-        self.ksdata.clearpart.devices = self.config.clear_part_devices[:]
-        self.ksdata.clearpart.initAll = self.config.initialize_disks
-        if self.ksdata.clearpart.type == CLEARPART_TYPE_NONE:
-            # Make a list of initialized disks and of removed partitions. If any
-            # partitions were removed from disks that were not completely
-            # cleared we'll have to use CLEARPART_TYPE_LIST and provide a list
-            # of all removed partitions. If no partitions were removed from a
-            # disk that was not cleared/reinitialized we can use
-            # CLEARPART_TYPE_ALL.
-            self.ksdata.clearpart.devices = []
-            self.ksdata.clearpart.drives = []
-            fresh_disks = [d.name for d in self.disks if d.partitioned and
-                           not d.format.exists]
-
-            destroy_actions = self.devicetree.actions.find(action_type="destroy",
-                                                           object_type="device")
-
-            cleared_partitions = []
-            partial = False
-            for action in destroy_actions:
-                if action.device.type == "partition":
-                    if action.device.disk.name not in fresh_disks:
-                        partial = True
-
-                    cleared_partitions.append(action.device.name)
-
-            if not destroy_actions:
-                pass
-            elif partial:
-                # make a list of removed partitions
-                self.ksdata.clearpart.type = CLEARPART_TYPE_LIST
-                self.ksdata.clearpart.devices = cleared_partitions
-            else:
-                # if they didn't partially clear any disks, use the shorthand
-                self.ksdata.clearpart.type = CLEARPART_TYPE_ALL
-                self.ksdata.clearpart.drives = fresh_disks
-
-        if self.do_autopart:
-            return
-
-        self._update_custom_storage_ksdata()
-
-    def _update_custom_storage_ksdata(self):
-        """ Update KSData for custom storage. """
-
-        # custom storage
-        ks_map = {PartitionDevice: ("PartData", "partition"),
-                  TmpFSDevice: ("PartData", "partition"),
-                  LVMLogicalVolumeDevice: ("LogVolData", "logvol"),
-                  LVMVolumeGroupDevice: ("VolGroupData", "volgroup"),
-                  MDRaidArrayDevice: ("RaidData", "raid"),
-                  BTRFSDevice: ("BTRFSData", "btrfs")}
-
-        # list comprehension that builds device ancestors should not get None as a member
-        # when searching for bootloader devices
-        bootloader_devices = []
-        if self.bootloader_device is not None:
-            bootloader_devices.append(self.bootloader_device)
-
-        # biosboot is a special case
-        for device in self.devices:
-            if device.format.type == 'biosboot':
-                bootloader_devices.append(device)
-
-        # make a list of ancestors of all used devices
-        devices = list(set(a for d in list(self.mountpoints.values()) + self.swaps + bootloader_devices
-                           for a in d.ancestors))
-
-        # devices which share information with their distinct raw device
-        complementary_devices = [d for d in devices if d.raw_device is not d]
-
-        devices.sort(key=lambda d: len(d.ancestors))
-        for device in devices:
-            cls = next((c for c in ks_map if isinstance(device, c)), None)
-            if cls is None:
-                log.info("omitting ksdata: %s", device)
-                continue
-
-            class_attr, list_attr = ks_map[cls]
-
-            cls = getattr(self.ksdata, class_attr)
-            data = cls()    # all defaults
-
-            complements = [d for d in complementary_devices if d.raw_device is device]
-
-            if len(complements) > 1:
-                log.warning("omitting ksdata for %s, found too many (%d) complementary devices", device, len(complements))
-                continue
-
-            device = complements[0] if complements else device
-
-            device.populate_ksdata(data)
-
-            parent = getattr(self.ksdata, list_attr)
-            parent.dataList().append(data)
-
-    @property
-    def free_space_snapshot(self):
-        # if no snapshot is available, do it now and return it
-        self._free_space_snapshot = self._free_space_snapshot or self.get_free_space()
-
-        return self._free_space_snapshot
-
-    def create_free_space_snapshot(self):
-        self._free_space_snapshot = self.get_free_space()
-
-        return self._free_space_snapshot
-
-    def add_fstab_swap(self, device):
-        """
-        Add swap device to the list of swaps that should appear in the fstab.
-
-        :param device: swap device that should be added to the list
-        :type device: blivet.devices.StorageDevice instance holding a swap format
-
-        """
-
-        self.fsset.add_fstab_swap(device)
-
-    def remove_fstab_swap(self, device):
-        """
-        Remove swap device from the list of swaps that should appear in the fstab.
-
-        :param device: swap device that should be removed from the list
-        :type device: blivet.devices.StorageDevice instance holding a swap format
-
-        """
-
-        self.fsset.remove_fstab_swap(device)
-
-    def set_fstab_swaps(self, devices):
-        """
-        Set swap devices that should appear in the fstab.
-
-        :param devices: iterable providing devices that should appear in the fstab
-        :type devices: iterable providing blivet.devices.StorageDevice instances holding
-                       a swap format
-
-        """
-
-        self.fsset.set_fstab_swaps(devices)
->>>>>>> 0cd90f3a
+        return new