
import unittest
import mock

from udev_data import raid_data


class UdevTest(unittest.TestCase):

    def setUp(self):
        import blivet.udev
        self._blivet_os = blivet.udev.os
        self._blivet_log = blivet.udev.log
        self._blivet_util = blivet.udev.util
        blivet.udev.os = mock.Mock()
        blivet.udev.log = mock.Mock()
        blivet.udev.util = mock.Mock()

    def tearDown(self):
        import blivet.udev
        blivet.udev.log = self._blivet_log
        blivet.udev.os = self._blivet_os
        blivet.udev.util = self._blivet_util

    def test_udev_get_device(self):
        import blivet.udev
        devices = blivet.udev.global_udev.list_devices(subsystem="block")
        for device in devices:
            self.assertNotEqual(blivet.udev.get_device(device.sys_path), None)

    def test_udev_settle(self):
        import blivet.udev
        blivet.udev.settle()
        self.assertTrue(blivet.udev.util.run_program.called)

    def test_udev_trigger(self):
        import blivet.udev
        blivet.udev.trigger()
        self.assertTrue(blivet.udev.util.run_program.called)

    @mock.patch('blivet.udev.device_is_cdrom', return_value=False)
    @mock.patch('blivet.udev.device_is_partition', return_value=False)
    @mock.patch('blivet.udev.device_is_dm_partition', return_value=False)
    @mock.patch('blivet.udev.device_is_dm_lvm', return_value=False)
    @mock.patch('blivet.udev.device_is_dm_crypt', return_value=False)
    @mock.patch('blivet.udev.device_is_md')
    @mock.patch('blivet.udev.device_get_md_container')
    @mock.patch('blivet.udev.device_get_parents')
    def test_udev_device_is_disk_md(self, *args):
        import blivet.udev
        info = dict(DEVTYPE='disk', SYS_PATH=mock.sentinel.md_path)
        (device_get_parents, device_get_md_container, device_is_md) = args[:3]  # pylint: disable=unbalanced-tuple-unpacking

        disk_parents = [dict(DEVTYPE="disk", SYS_PATH='/fake/path/2'),
                        dict(DEVTYPE="disk", SYS_PATH='/fake/path/3')]
        partition_parents = [dict(DEVTYPE="partition", SYS_PATH='/fake/path/2'),
                             dict(DEVTYPE="partition", SYS_PATH='/fake/path/3')]
        mixed_parents = [dict(DEVTYPE="partition", SYS_PATH='/fake/path/2'),
                         dict(DEVTYPE="partition", SYS_PATH='/fake/path/3')]

        blivet.udev.os.path.exists.return_value = False  # has_range checked in device_is_disk
        device_is_md.return_value = True

        # Intel FW RAID (MD RAID w/ container layer)
        # device_get_container will return some mock value which will evaluate to True
        device_get_md_container.return_value = mock.sentinel.md_container
        device_get_parents.side_effect = lambda info: list()
        self.assertTrue(blivet.udev.device_is_disk(info))

        # Normal MD RAID
        device_get_parents.side_effect = lambda info: partition_parents if info['SYS_PATH'] == mock.sentinel.md_path else list()
        device_get_md_container.return_value = None
        self.assertFalse(blivet.udev.device_is_disk(info))

        # Dell FW RAID (MD RAID whose members are all whole disks)
        device_get_parents.side_effect = lambda info: disk_parents if info['SYS_PATH'] == mock.sentinel.md_path else list()
        self.assertTrue(blivet.udev.device_is_disk(info))

        # Normal MD RAID (w/ at least one non-disk member)
<<<<<<< HEAD
        device_get_parents.side_effect = lambda info: mixed_parents if info['SYS_PATH'] == mock.sentinel.md_path else list()
        self.assertFalse(blivet.udev.device_is_disk(info))
=======
        device_get_slaves.side_effect = lambda info: mixed_parents if info['SYS_PATH'] == mock.sentinel.md_path else list()
        self.assertFalse(blivet.udev.device_is_disk(info))


class UdevGetNameRaidTest(unittest.TestCase):

    def _test_raid_name(self, udev_data):
        import blivet.udev

        # members don't have the device_get_sysfs_path(info) + "/md" folder
        with mock.patch("blivet.udev.device_is_md", return_value=False):
            member_name = blivet.udev.device_get_name(udev_data.member_boot)
            self.assertEqual(member_name, udev_data.member_name)

            member_name = blivet.udev.device_get_name(udev_data.member_assemble)
            self.assertEqual(member_name, udev_data.member_name)

        with mock.patch("blivet.udev.device_is_md", return_value=True):
            raid_name = blivet.udev.device_get_name(udev_data.raid_device)
            self.assertEqual(raid_name, udev_data.raid_name)

        # partitions also don't have the device_get_sysfs_path(info) + "/md" folder
        with mock.patch("blivet.udev.device_is_md", return_value=False):
            part_name = blivet.udev.device_get_name(udev_data.raid_partition)
            expected_name = udev_data.raid_name + "p1" if udev_data.raid_name[-1].isdigit() else udev_data.raid_name + "1"
            self.assertEqual(part_name, expected_name)

    def test_raid_name_on_disk_no_name(self):
        data = raid_data.RaidOnDisk1()
        self._test_raid_name(data)

    def test_raid_name_on_disk__with_name(self):
        data = raid_data.RaidOnDisk2()
        self._test_raid_name(data)

    def test_raid_name_on_disk_old_metadata(self):
        data = raid_data.RaidOnDisk3()
        self._test_raid_name(data)

    def test_raid_name_on_part_no_name(self):
        data = raid_data.RaidOnPartition1()
        self._test_raid_name(data)

    def test_raid_name_on_part_old_metadata(self):
        data = raid_data.RaidOnPartition2()
        self._test_raid_name(data)
>>>>>>> fc0d3af2
<|MERGE_RESOLUTION|>--- conflicted
+++ resolved
@@ -77,11 +77,7 @@
         self.assertTrue(blivet.udev.device_is_disk(info))
 
         # Normal MD RAID (w/ at least one non-disk member)
-<<<<<<< HEAD
         device_get_parents.side_effect = lambda info: mixed_parents if info['SYS_PATH'] == mock.sentinel.md_path else list()
-        self.assertFalse(blivet.udev.device_is_disk(info))
-=======
-        device_get_slaves.side_effect = lambda info: mixed_parents if info['SYS_PATH'] == mock.sentinel.md_path else list()
         self.assertFalse(blivet.udev.device_is_disk(info))
 
 
@@ -126,5 +122,4 @@
 
     def test_raid_name_on_part_old_metadata(self):
         data = raid_data.RaidOnPartition2()
-        self._test_raid_name(data)
->>>>>>> fc0d3af2
+        self._test_raid_name(data)