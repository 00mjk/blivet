--- conflicted
+++ resolved
@@ -13,13 +13,9 @@
     """
 
     def setUp(self):
-<<<<<<< HEAD
+        if not blivet.flags.flags.selinux:
+            self.skipTest("SELinux disabled.")
         self.selinux_reset_fcon = blivet.flags.flags.selinux_reset_fcon
-=======
-        if not blivet.flags.selinux:
-            self.skipTest("SELinux disabled.")
-        self.installer_mode = blivet.flags.installer_mode
->>>>>>> bd39ac79
         super(SELinuxContextTestCase, self).setUp()
 
     @patch("blivet.util.mount", return_value=0)
